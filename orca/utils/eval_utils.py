from functools import partial
import logging
import os
from pathlib import Path

import flax
import jax
import tensorflow as tf

<<<<<<< HEAD
=======
from orca.utils.pretrained_utils import ORCAModel

>>>>>>> cd7d81eb

def supply_rng(f, rng=jax.random.PRNGKey(0)):
    def wrapped(*args, **kwargs):
        nonlocal rng
        rng, key = jax.random.split(rng)
        return f(*args, rng=key, **kwargs)

    return wrapped


@partial(jax.jit, static_argnames="argmax")
def sample_actions(
    pretrained_model: ORCAModel,
    observations,
    tasks,
    rng,
    argmax=False,
    temperature=1.0,
):
    # add batch dim to observations
    observations = jax.tree_map(lambda x: x[None], observations)
    logging.warning(
        "observations: %s", flax.core.pretty_repr(jax.tree_map(jnp.shape, observations))
    )
    logging.warning("tasks: %s", flax.core.pretty_repr(jax.tree_map(jnp.shape, tasks)))
    actions = pretrained_model.sample_actions(
        observations,
        tasks,
        rng=rng,
        argmax=argmax,
        temperature=temperature,
    )
    # remove batch dim
    return actions[0]


def download_checkpoint_from_gcs(cloud_path: str, step: str, save_path: str):
    if not cloud_path.startswith("gs://"):
        return cloud_path, step  # Actually on the local filesystem

    checkpoint_path = tf.io.gfile.join(cloud_path, f"{step}")
    ds_stats_path = tf.io.gfile.join(cloud_path, "dataset_statistics*")
    config_path = tf.io.gfile.join(cloud_path, "config.json*")
    example_batch_path = tf.io.gfile.join(cloud_path, "example_batch.msgpack*")

    run_name = Path(cloud_path).name
    save_path = os.path.join(save_path, run_name)

    target_checkpoint_path = os.path.join(save_path, f"{step}")
    if os.path.exists(target_checkpoint_path):
        logging.warning(
            "Checkpoint already exists at %s, skipping download", target_checkpoint_path
        )
        return save_path, step
    os.makedirs(save_path, exist_ok=True)
    logging.warning("Downloading checkpoint and metadata to %s", save_path)

    os.system(f"gsutil cp -r {checkpoint_path} {save_path}/")
    os.system(f"gsutil cp {ds_stats_path} {save_path}/")
    os.system(f"gsutil cp {config_path} {save_path}/")
    os.system(f"gsutil cp {example_batch_path} {save_path}/")

    return save_path, step


def load_jaxrlm_checkpoint(weights_path: str, config_path: str, code_path: str):
    from codesave import UniqueCodebase

    with UniqueCodebase(code_path) as cs:
        pretrained_utils = cs.import_module("jaxrl_m.pretrained_utils")
        loaded = pretrained_utils.load_checkpoint(
            weights_path, config_path, im_size=256
        )
    # loaded contains: {
    # "agent": jaxrlm Agent,
    # "policy_fn": callable taking in observation and goal inputs and outputs **unnormalized** actions,
    # "normalization_stats": {"action": {"mean": [7], "std": [7]}}
    # "obs_horizon": int
    # }

    class Dummy:
        def create_tasks(self, goals):
            return goals.copy()

    def new_policy_fn(observations, goals):
        observations = {"image": observations["image_0"]}
        goals = {"image": goals["image_0"]}
        return loaded["policy_fn"](observations, goals)

    return new_policy_fn, Dummy()<|MERGE_RESOLUTION|>--- conflicted
+++ resolved
@@ -5,13 +5,11 @@
 
 import flax
 import jax
+import jax.numpy as jnp
 import tensorflow as tf
 
-<<<<<<< HEAD
-=======
 from orca.utils.pretrained_utils import ORCAModel
 
->>>>>>> cd7d81eb
 
 def supply_rng(f, rng=jax.random.PRNGKey(0)):
     def wrapped(*args, **kwargs):
