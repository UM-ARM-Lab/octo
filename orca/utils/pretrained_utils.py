--- conflicted
+++ resolved
@@ -1,7 +1,6 @@
 from functools import partial
 import json
 import logging
-import os
 from typing import Any, Optional
 
 import flax
@@ -180,43 +179,13 @@
             checkpoint_path (str): A path to either a directory of checkpoints or a single checkpoint.
             step (int, optional): If multiple checkpoints are present, which one to load. Defaults to the latest.
         """
-<<<<<<< HEAD
-        orig_config = cls.load_config(checkpoint_path)
-        if config is None:
-            config = orig_config
-
-        orig_example_batch_path = tf.io.gfile.join(
-            checkpoint_path, "example_batch.msgpack"
-        )
-        with tf.io.gfile.GFile(orig_example_batch_path, "rb") as f:
-            orig_example_batch = flax.serialization.msgpack_restore(f.read())
-        # TODO: temporary shim for migrating from "tasks" to "task"
-        if "tasks" in orig_example_batch:
-            orig_example_batch["task"] = orig_example_batch.pop("tasks")
-        if example_batch is not None:
-            logging.info(
-                "Checking differences between provided example_batch and pre-trained model example_batch..."
-            )
-            logging.info("Checking input observation:...")
-            changed_input = _verify_shapes(
-                example_batch["observation"],
-                orig_example_batch["observation"],
-                starting_dim=2,
-                raise_error=False,
-            )
-            logging.info("Checking task definition:...")
-            changed_input = changed_input or _verify_shapes(
-                example_batch["task"],
-                orig_example_batch["task"],
-                starting_dim=1,
-                raise_error=False,
-            )
-=======
         config = cls.load_config(checkpoint_path)
         example_batch_path = tf.io.gfile.join(checkpoint_path, "example_batch.msgpack")
         with tf.io.gfile.GFile(example_batch_path, "rb") as f:
             example_batch = flax.serialization.msgpack_restore(f.read())
->>>>>>> cd7d81eb
+        # shim for migrating from "tasks" to "task"
+        if "tasks" in example_batch:
+            example_batch["task"] = example_batch.pop("tasks")
 
         logging.debug(
             "Using example batch with structure: %s",
@@ -231,15 +200,9 @@
         params_shape = jax.eval_shape(
             partial(model_def.init, train=False),
             rng,
-<<<<<<< HEAD
-            orig_example_batch["observation"],
-            orig_example_batch["task"],
-            orig_example_batch["observation"]["pad_mask"],
-=======
             example_batch["observation"],
-            example_batch["tasks"],
+            example_batch["task"],
             example_batch["observation"]["pad_mask"],
->>>>>>> cd7d81eb
         )["params"]
         all_steps = orbax.checkpoint.utils.checkpoint_steps(checkpoint_path)
         if all_steps:
@@ -264,17 +227,6 @@
         else:
             text_processor = None
 
-<<<<<<< HEAD
-            @jax.jit
-            def _init():
-                return model_def.init(
-                    rng,
-                    example_batch["observation"],
-                    example_batch["task"],
-                    example_batch["observation"]["pad_mask"],
-                    train=False,
-                )
-=======
         return cls(
             model_def=model_def,
             params=params,
@@ -282,7 +234,6 @@
             example_batch=example_batch,
             config=config.to_dict(),
         )
->>>>>>> cd7d81eb
 
     @classmethod
     def from_config(
@@ -307,7 +258,7 @@
             return model_def.init(
                 jax.random.PRNGKey(0),
                 example_batch["observation"],
-                example_batch["tasks"],
+                example_batch["task"],
                 example_batch["observation"]["pad_mask"],
                 train=False,
             )
